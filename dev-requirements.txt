--- conflicted
+++ resolved
@@ -1,17 +1,6 @@
-<<<<<<< HEAD
 coverage
-future
 pytest
 pytest-cov
 flake8
 tox
-sphinx
-typing
-mypy-lang
-=======
-coverage==4.2
-pytest==2.8.3
-pytest-cov==2.2.0
-flake8==2.5.1
-tox==2.3.1
->>>>>>> c1fd7d48
+mypy-lang