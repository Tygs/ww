

__version__ = "0.1.0"

from .g import g  # noqa
<<<<<<< HEAD
from .s import s
from .d import d
=======
from .s import s, f  # noqa
from .l import l  # noqa
>>>>>>> 4190aca5

# TODO: wrapper for datetime
# TODO: wrapper for path.py<|MERGE_RESOLUTION|>--- conflicted
+++ resolved
@@ -3,13 +3,9 @@
 __version__ = "0.1.0"
 
 from .g import g  # noqa
-<<<<<<< HEAD
-from .s import s
-from .d import d
-=======
 from .s import s, f  # noqa
 from .l import l  # noqa
->>>>>>> 4190aca5
+from .d import d  # noqa
 
 # TODO: wrapper for datetime
 # TODO: wrapper for path.py