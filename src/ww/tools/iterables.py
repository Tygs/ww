# coding: utf-8

"""
    :doc:`g() </iterable_wrapper>` is very convenient, but it's only a
    thin wrapper on top of the tools from this module.

    So if you want to apply some of the goodies from it without having to
    turn your iterables into IterableWrapper objects, you can use the functions
    from this module directly.

    Example:

        >>> from ww.tools.iterables import chunks  # same as g().chunks()
        >>> list(chunks(range(10), 3))
        [(0, 1, 2), (3, 4, 5), (6, 7, 8), (9,)]

    You'll find bellow the detailed documentation for each functions. Remember
    they all take an iterable as input, and most often ouput a generator.

    Go have a look, there is some great stuff here!
"""

from __future__ import division, absolute_import, print_function

import itertools

from future.utils import raise_from

import ww

from ww.types import Union, Callable, Iterable, Any, T  # noqa
from ww.utils import renamed_argument

from collections import deque

# TODO: implement all https://docs.python.org/3/library/itertools.html
# which means backports and receipes
# TODO: cycle, but accept a max repeat
# TODO: filter() but:
# if an iterable is first element, lambda x: x in first_element
# if an iterable is a non callable scalare,
# lambda x: x == first_element
# a 3rd param to take an Exception or a list of exception to ignore so you can
# filter out stuff raisin exceptions
# TODO: map, but a 3rd param to take an Exception or a list of exception
# to ignore so you can filter out stuff raisin exceptions


def starts_when(iterable, condition):
    # type: (Iterable, Union[Callable, Any]) -> Iterable
    """Start yielding items when a condition arise.

    Args:
        iterable: the iterable to filter.
        condition: if the callable returns True once, start yielding
                   items. If it's not a callable, it will be converted
                   to one as `lambda condition: condition == item`.

    Example:

        >>> list(starts_when(range(10), lambda x: x > 5))
        [6, 7, 8, 9]
        >>> list(starts_when(range(10), 7))
        [7, 8, 9]
    """
    if not callable(condition):
        cond_value = condition

        def condition(x):
            return x == cond_value
    return itertools.dropwhile(lambda x: not condition(x), iterable)


def stops_when(iterable, condition):
    # type: (Iterable, Union[Callable, Any]) -> Iterable
    """Stop yielding items when a condition arise.

    Args:
        iterable: the iterable to filter.
        condition: if the callable returns True once, stop yielding
                   items. If it's not a callable, it will be converted
                   to one as `lambda condition: condition == item`.

    Example:

        >>> list(stops_when(range(10), lambda x: x > 5))
        [0, 1, 2, 3, 4, 5]
        >>> list(stops_when(range(10), 7))
        [0, 1, 2, 3, 4, 5, 6]
    """
    if not callable(condition):
        cond_value = condition

        def condition(x):
            return x == cond_value
    return itertools.takewhile(lambda x: not condition(x), iterable)


def skip_duplicates(iterable, key=None, fingerprints=()):
    # type: (Iterable, Callable, Any) -> Iterable
    """
        Returns a generator that will yield all objects from iterable, skipping
        duplicates.

        Duplicates are identified using the `key` function to calculate a
        unique fingerprint. This does not use natural equality, but the
        result use a set() to remove duplicates, so defining __eq__
        on your objects would have no effect.

        By default the fingerprint is the object itself,
        which ensure the functions works as-is with an iterable of primitives
        such as int, str or tuple.

        :Example:

            >>> list(skip_duplicates([1, 2, 3, 4, 4, 2, 1, 3 , 4]))
            [1, 2, 3, 4]

        The return value of `key` MUST be hashable, which means for
        non hashable objects such as dict, set or list, you need to specify
        a a function that returns a hashable fingerprint.

        :Example:

            >>> list(skip_duplicates(([], [], (), [1, 2], (1, 2)),
            ...                      lambda x: tuple(x)))
            [[], [1, 2]]
            >>> list(skip_duplicates(([], [], (), [1, 2], (1, 2)),
            ...                      lambda x: (type(x), tuple(x))))
            [[], (), [1, 2], (1, 2)]

        For more complex types, such as custom classes, the default behavior
        is to remove nothing. You MUST provide a `key` function is you wish
        to filter those.

        :Example:

            >>> class Test(object):
            ...    def __init__(self, foo='bar'):
            ...        self.foo = foo
            ...    def __repr__(self):
            ...        return "Test('%s')" % self.foo
            ...
            >>> list(skip_duplicates([Test(), Test(), Test('other')]))
            [Test('bar'), Test('bar'), Test('other')]
            >>> list(skip_duplicates([Test(), Test(), Test('other')],\
                                     lambda x: x.foo))
            [Test('bar'), Test('other')]

    """

    fingerprints = fingerprints or set()

    try:
        # duplicate some code to gain perf in the most common case
        if key is None:
            for x in iterable:
                if x not in fingerprints:
                    yield x
                    fingerprints.add(x)
        else:
            for x in iterable:
                fingerprint = key(x)
                if fingerprint not in fingerprints:
                    yield x
                    fingerprints.add(fingerprint)
    except TypeError:
        try:
            hash(fingerprint)
        except TypeError:
            raise TypeError(
                "The 'key' function returned a non hashable object of type "
                "'%s' when receiving '%s'. Make sure this function always "
                "returns a hashable object. Hint: immutable primitives like"
                "int, str or tuple, are hashable while dict, set and list are "
                "not." % (type(fingerprint), x))
        else:
            raise


# TODO: test that on big iterators to check for recursion limit
def chunks(iterable, chunksize, cast=tuple):
    # type: (Iterable, int, Callable) -> Iterable
    """
        Yields items from an iterator in iterable chunks.
    """
    it = iter(iterable)
    while True:
        yield cast(itertools.chain([next(it)],
                   itertools.islice(it, chunksize - 1)))


def window(iterable, size=2, cast=tuple):
    # type: (Iterable, int, Callable) -> Iterable
    """
        Yields iterms by bunch of a given size, but rolling only one item
        in and out at a time when iterating.

        >>> list(window([1, 2, 3]))
        [(1, 2), (2, 3)]

        By default, this will cast the window to a tuple before yielding it;
        however, any function that will accept an iterable as its argument
        is a valid target.

        If you pass None as a cast value, the deque will be returned as-is,
        which is more performant. However, since only one deque is used
        for the entire iteration, you'll get the same reference everytime,
        only the deque will contains different items. The result might not
        be what you want :

        >>> list(window([1, 2, 3], cast=None))
        [deque([2, 3], maxlen=2), deque([2, 3], maxlen=2)]

    """
    iterable = iter(iterable)
    d = deque(itertools.islice(iterable, size), size)
    if cast:
        yield cast(d)
        for x in iterable:
            d.append(x)
            yield cast(d)
    else:
        yield d
        for x in iterable:
            d.append(x)
            yield d


def at_index(iterable, index):
    # type: (Iterable[T], int) -> T
    """" Return the item at the index of this iterable or raises IndexError.

        WARNING: this will consume generators.

        Negative indices are allowed but be aware they will cause n items to
        be held in memory, where n = abs(index)
    """
    try:
        if index < 0:
            return deque(iterable, maxlen=abs(index)).popleft()

        return next(itertools.islice(iterable, index, index + 1))
    except (StopIteration, IndexError) as e:
        raise_from(IndexError('Index "%d" out of range' % index), e)


def first_true(iterable, func):
    # type: (Iterable[T], Callable) -> T
    """" Return the first item of the iterable for which func(item) == True.

        Or raises IndexError.

        WARNING: this will consume generators.
    """
    try:
        return next((x for x in iterable if func(x)))
    except StopIteration as e:
        raise_from(IndexError('No match for %s' % func), e)


def iterslice(iterable, start=0, stop=None, step=1):
    # type: (Iterable[T], int, int, int) -> Iterable[T]
    """ Like itertools.islice, but accept int and callables.

        If `start` is a callable, start the slice after the first time
        start(item) == True.

        If `stop` is a callable, stop the slice after the first time
        stop(item) == True.
    """

    if step < 0:
        raise ValueError("The step can not be negative: '%s' given" % step)

    if not isinstance(start, int):

        # [Callable:Callable]
        if not isinstance(stop, int) and stop:
            return stops_when(starts_when(iterable, start), stop)

        # [Callable:int]
        return starts_when(itertools.islice(iterable, None, stop, step), start)

    # [int:Callable]
    if not isinstance(stop, int) and stop:
        return stops_when(itertools.islice(iterable, start, None, step), stop)

    # [int:int]
    return itertools.islice(iterable, start, stop, step)


<<<<<<< HEAD
# TODO: allow to disable auto sorting. Document how to make it behave
# like the original groupby
=======
@renamed_argument('key', 'keyfunc')
>>>>>>> 1d9045e7
def groupby(iterable, keyfunc=None, reverse=False, cast=tuple):
    # type: (Iterable, Callable, bool, Callable) -> Iterable
    sorted_iterable = sorted(iterable, key=keyfunc, reverse=reverse)
    for key, group in itertools.groupby(sorted_iterable, keyfunc):
        yield key, cast(group)


# TODO: make the same things than in matrix, where the default value
# can be a callable, a non string iterable, or a value
def firsts(iterable, items=1, default=None):
    # type: (Iterable[T], int, T) -> Iterable[T]
    """ Lazily return the first x items from this iterable or default. """

    try:
        items = int(items)
    except TypeError:
        raise ValueError("items should usable as an int but is currently "
                         "'{}' of type '{}'".format(items, type(items)))
    if items < 0:
        raise ValueError(ww.f("items is {items} but should be greater than 0"))

    i = 0
    for i, item in zip(range(items), iterable):
        yield item

    for x in range(items - (i + 1)):
        yield default


def lasts(iterable, items=1, default=None):
    # type: (Iterable[T], int, T) -> Iterable[T]
    """ Lazily return the last x items from this iterable or default. """

    last_items = deque(iterable, maxlen=items)

    for _ in range(items - len(last_items)):
        yield default

    for y in last_items:
        yield y

# reduce is technically the last value of accumulate
# use ww.utils.EMPTY instead of EMPTY
# Put in the doc than scan=fold=accumulare and reduce=accumulate
# replace https://docs.python.org/3/library/itertools.html#itertools.accumulate
# that works only on Python 3.3 and doesn't have echo_start
# def accumulate(func, iterable, start=ww.utils.EMPTY, *, echo_start=True):
#     """
#     Scan higher-order function.
#     The first 3 positional arguments are alike to the ``functools.reduce``
#     signature. This function accepts an extra optional ``echo_start``
#     parameter that controls whether the first value should be in the output.
#     """
#     it = iter(iterable)
#     if start is ww.utils._EMPTY:
#         start = next(it)
#     if echo_start:
#         yield start
#     for item in it:
#         start = func(start, item)
# yield start<|MERGE_RESOLUTION|>--- conflicted
+++ resolved
@@ -290,12 +290,9 @@
     return itertools.islice(iterable, start, stop, step)
 
 
-<<<<<<< HEAD
 # TODO: allow to disable auto sorting. Document how to make it behave
 # like the original groupby
-=======
 @renamed_argument('key', 'keyfunc')
->>>>>>> 1d9045e7
 def groupby(iterable, keyfunc=None, reverse=False, cast=tuple):
     # type: (Iterable, Callable, bool, Callable) -> Iterable
     sorted_iterable = sorted(iterable, key=keyfunc, reverse=reverse)
@@ -312,7 +309,7 @@
     try:
         items = int(items)
     except TypeError:
-        raise ValueError("items should usable as an int but is currently "
+        raise ValueError("items should be usable as an int but is currently "
                          "'{}' of type '{}'".format(items, type(items)))
     if items < 0:
         raise ValueError(ww.f("items is {items} but should be greater than 0"))
